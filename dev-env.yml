--- conflicted
+++ resolved
@@ -3,11 +3,7 @@
 #   > conda activate vam-hdc-algo
 #   > pip install -e .
 #   > pytest -s tests/
-<<<<<<< HEAD
 name: hdc-algo
-=======
-name: vam-hdc-algo
->>>>>>> 645069aa
 channels:
   - conda-forge
 
