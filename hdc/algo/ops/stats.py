--- conflicted
+++ resolved
@@ -1,12 +1,8 @@
 """Numba accelerated statistical funtions."""
 from math import erf, log, sqrt
 
-<<<<<<< HEAD
+
 from numba import guvectorize, njit
-import numba_scipy  # pylint: disable=unused-import
-=======
-import numba
->>>>>>> 72bc76ca
 import numpy as np
 import scipy.special as sc
 
